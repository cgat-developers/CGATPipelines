--- conflicted
+++ resolved
@@ -122,16 +122,11 @@
 # goslim annotation
 url_goslim=http://www.geneontology.org/GO_slims/goslim_goa.obo
 
-<<<<<<< HEAD
 # species to use when getting data from geneontology.org. See list
 # at http://www.geneontology.org/GO.downloads.annotations.shtml
 # eg. for human: gene_association.goa_human.gz
-# and for mouse: gene_association.mgi.gz
+# and for mouse: gene_association.mgi.gz NOT goa_mouse which is 7 years out of date!
 geneontology_species=must_specify
-=======
-# species to use when getting data from geneontology.org.                                                                                                                                                                                   # See http://cvsweb.geneontology.org/cgi-bin/cvsweb.cgi/go/gene-associations/gene_association.<prefix>                                                                                                                                      # E.g. Mus musculus is goa_mouse, Drosophila melanogaster is fb
-geneontology_species=human
->>>>>>> eef6265e
 
 ##########################################################
 ##########################################################
